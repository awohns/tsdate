--- conflicted
+++ resolved
@@ -28,13 +28,9 @@
 import numpy as np
 import logging
 
-<<<<<<< HEAD
 import tskit
 
-from . import base
-=======
-from . import provenance
->>>>>>> c6ffd65a
+from . import base, provenance
 
 logger = logging.getLogger(__name__)
 
